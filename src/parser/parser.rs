﻿// импорты
use crate::lexer::address::*;
use crate::errors::errors::{Error};
use crate::parser::import::Import;
use crate::lexer::lexer::*;
use crate::parser::ast::*;
use crate::error;

// парсер
pub struct Parser<'filename, 'prefix> {
    tokens: Vec<Token>,
    current: u128,
    filename: &'filename str,
    full_name_prefix: &'prefix str,
}
// имплементация
#[allow(unused_qualifications)]
impl<'filename, 'prefix> Parser<'filename, 'prefix> {
    // новый
    pub fn new(tokens: Vec<Token>, filename: &'filename str, full_name_prefix: &'prefix str) -> Self {
        Parser { tokens, current: 0, filename, full_name_prefix }
    }
    
    // блок
    fn block(&mut self) -> Result<Node, Error> {
        // список
        let mut nodes: Vec<Node> = Vec::new();
        // до } или конца файла
        while !self.is_at_end() && !self.check(TokenType::Rbrace) {
            nodes.push(self.statement()?);
        }
        // возвращаем
        Ok(Node::Block {
            body: nodes
        })
    }

    // аргументы
    fn args(&mut self) -> Result<Vec<Node>, Error> {
        // список
        let mut nodes: Vec<Node> = Vec::new();
        // (
        self.consume(TokenType::Lparen)?;
        // до )
        if !self.check(TokenType::Rparen) {
            // аргумент
            nodes.push(self.expr()?);
            // через запятую
            while !self.is_at_end() && self.check(TokenType::Comma) {
                // ,
                self.consume(TokenType::Comma)?;
                // аргумент
                nodes.push(self.expr()?);
            }
        }
        // )
        self.consume(TokenType::Rparen)?;
        // возвращаем
        Ok(nodes)
    }

    // параметры
    fn params(&mut self) -> Result<Vec<Token>, Error> {
        // список
        let mut nodes: Vec<Token> = Vec::new();
        // (
        self.consume(TokenType::Lparen)?;
        // до )
        if !self.check(TokenType::Rparen) {
            // параметр
            nodes.push(self.consume(TokenType::Id)?.clone());
            // через запятую
            while !self.is_at_end() && self.check(TokenType::Comma) {
                // ,
                self.consume(TokenType::Comma)?;
                // параметр
                nodes.push(self.consume(TokenType::Id)?.clone());
            }
        }
        // )
        self.consume(TokenType::Rparen)?;
        // возвращаем
        Ok(nodes)
    }

    // преобразовывает name в full name
    fn to_full_name(&self, tk: Token) -> Token{
        Token::new(
            TokenType::Text,
            format!("{}:{}", self.full_name_prefix, tk.value),
            tk.address,
        )
    }

    // парсинг new
    fn object_creation_expr(&mut self) -> Result<Node, Error> {
        // new
        self.consume(TokenType::New)?;
        // имя и аргументы
        let name = self.consume(TokenType::Id)?.clone();
        let args = self.args()?;
        // возвращаем
        Ok(Node::Instance {
            name,
            constructor: args,
            should_push: true
        })
    }

    // часть access
    fn access_part(&mut self, previous: Option<Box<Node>>) -> Result<Node, Error> {
        // если есть id
        if self.check(TokenType::Id) {
            // id
            let identifier = self.consume(TokenType::Id)?.clone();
            // дефайн ':='
            if self.check(TokenType::Walrus) {
                self.consume(TokenType::Walrus)?;
                Ok(Node::Define {
                    previous,
                    name: identifier,
                    value: Box::new(self.expr()?),
                })
            }
            // присваивание '='
            else if self.check(TokenType::Assign) {
                self.consume(TokenType::Assign)?;
                Ok(Node::Assign {
                    previous,
                    name: identifier,
                    value: Box::new(self.expr()?),
                })
            }
            // +=, -=, *=, /=
            else if self.check(TokenType::AssignAdd) ||
                self.check(TokenType::AssignSub) ||
                self.check(TokenType::AssignMul) ||
                self.check(TokenType::AssignDiv) {
                // оператор и локация
                let op;
                let location;
                // парсим
                match self.peek()?.tk_type {
                    TokenType::AssignSub => {
                        location = self.consume(TokenType::AssignSub)?.clone();
                        op = "-".to_string();
                    }
                    TokenType::AssignMul => {
                        location = self.consume(TokenType::AssignMul)?.clone();
                        op = "*".to_string();
                    }
                    TokenType::AssignDiv => {
                        location = self.consume(TokenType::AssignDiv)?.clone();
                        op = "/".to_string();
                    }
                    TokenType::AssignAdd => {
                        location = self.consume(TokenType::AssignAdd)?.clone();
                        op = "+".to_string();
                    }
                    _ => {
                        panic!("invalid AssignOp tk_type. report to developer.");
                    }
                }
                // нода для получения значения
                let var = Node::Get {
                    previous: previous.clone(),
                    name: identifier.clone(),
                    should_push: true
                };
                // нода для присваивания
                return Ok(Node::Assign {
                    previous: previous.clone(),
                    name: identifier.clone(),
                    value: Box::new(Node::Bin {
                        left: Box::new(var),
                        right: Box::new(self.expr()?),
                        op: Token::new(
                            TokenType::Op,
                            op,
                            location.address,
                        )
                    }),
                });
            }
            // вызов функции
            else if self.check(TokenType::Lparen) {
                return Ok(Node::Call {
                    previous,
                    name: identifier,
                    args: self.args()?,
                    should_push: true
                });
            }
            // получение значения переменной
            else {
                return Ok(Node::Get {
                    previous,
                    name: identifier,
                    should_push: true
                })
            }
        }
        // в ином случае - парсинг new
        else {
            Ok(self.object_creation_expr()?)
        }
    }

    // парсинг access
    fn access(&mut self, is_expr: bool) -> Result<Node, Error> {
        // access part
        let mut left = self.access_part(Option::None)?;
        // через точку
        while self.check(TokenType::Dot) {
            // .
            self.consume(TokenType::Dot)?;
            // адрес
            let location = self.peek()?.address.clone();
            // access part
            left = self.access_part(Option::Some(Box::new(left)))?;
            // если выражение
            if !is_expr { continue; }
            // если не выражение
            match left {
                Node::Define { .. } => {
                    return Err(Error::new(
                        location,
                        "couldn't use define in expr.".to_string(),
                        "check your code.",
                    ))
                }
                Node::Assign { .. } => {
                    return Err(Error::new(
                        location,
                        "couldn't use assign in expr.".to_string(),
                        "check your code.",
                    ))
                }
                _ => {}
            }
        }
        // устанавливаем should push
        left = set_should_push(left, is_expr)?;
        // возвращаем
        Ok(left)
    }

    // парсинг error propagation
    fn error_propagation(&mut self, is_expr: bool) -> Result<Node, Error> {
        // парсинг access
        let mut node = self.access(is_expr)?;
        // проверяем на вопросик
        if self.check(TokenType::Question) {
            // вопросительный знак
            let question = self.consume(TokenType::Question)?.clone();
            // нода
            node = Node::ErrorPropagation {
                location: question,
                value: Box::new(node),
                should_push: is_expr,
            }
        }
        // возвращаем
        Ok(node)
    }
    
    // access выражение
    fn access_expr(&mut self) -> Result<Node, Error> {
        if self.check(TokenType::New) { self.access(true) }
        else { self.error_propagation(true) }
    }

    // access стейтмент
    fn access_stmt(&mut self) -> Result<Node, Error> {
        if self.check(TokenType::New) { self.access(false) }
        else { self.error_propagation(false) }
    }

    // скобки
    fn grouping_expr(&mut self) -> Result<Node, Error> {
        // (
        self.consume(TokenType::Lparen)?;
        // выражение
        let expr = self.expr()?;
        // )
        self.consume(TokenType::Rparen)?;
        // возвращаем
        Ok(expr)
    }

    // анонимная функция
    fn anonymous_fn_expr(&mut self) -> Result<Node, Error> {
        // fun
        let location = self.consume(TokenType::Fun)?.clone();
        // параметры
        let mut params: Vec<Token> = Vec::new();
        if self.check(TokenType::Lparen) {
            params = self.params()?;
        }
        // тело
        self.consume(TokenType::Lbrace)?;
        let body = self.block()?;
        self.consume(TokenType::Rbrace)?;
        // возвращаем
        Ok(Node::AnFnDeclaration {
            location,
            params,
            body: Box::new(body),
            make_closure: true
        })
    }

    // лямбда
    fn lambda_fn_expr(&mut self) -> Result<Node, Error> {
        // lambda
        let location = self.consume(TokenType::Lambda)?.clone();
        // параметры
        let mut params: Vec<Token> = Vec::new();
        if self.check(TokenType::Lparen) {
            params = self.params()?;
        }
        // ->
        self.consume(TokenType::Arrow)?;
        // тело
        let body = self.expr()?;
        // возвращаем
        Ok(Node::AnFnDeclaration {
            location: location.clone(),
            params,
            body: Box::new(Node::Ret {
                location,
                value: Box::new(body)
            }),
            make_closure: true
        })
    }

    // primary
    fn primary_expr(&mut self) -> Result<Node, Error> {
        // матч
        match self.peek()?.tk_type {
            // access
            TokenType::Id | TokenType::New => {
                Ok(self.access_expr()?)
            }
            // число
            TokenType::Number => {
                Ok(Node::Number {
                    value: self.consume(TokenType::Number)?.clone()
                })
            }
            // текст
            TokenType::Text => {
                Ok(Node::String {
                    value: self.consume(TokenType::Text)?.clone()
                })
            }
            // бул
            TokenType::Bool => {
                Ok(Node::Bool {
                    value: self.consume(TokenType::Bool)?.clone()
                })
            }
            // в скобках
            TokenType::Lparen => {
                Ok(self.grouping_expr()?)
            }
            // мапа
            TokenType::Lbrace => {
                Ok(self.map_expr()?)
            }
            // список
            TokenType::Lbracket => {
                Ok(self.list_expr()?)
            }
            // null
            TokenType::Null => {
                Ok(Node::Null {
                    location: self.consume(TokenType::Null)?.clone()
                })
            }
            // анонимная функция
            TokenType::Fun => {
                Ok(self.anonymous_fn_expr()?)
            }
            // лямбда
            TokenType::Lambda => {
                Ok(self.lambda_fn_expr()?)
            }
            // паттерн матчинг
            TokenType::Match => {
                Ok(self.match_expr()?)
            }
            // иное
            _ => Err(Error::new(
                self.peek()?.address.clone(),
                format!("invalid token. {:?}:{:?}",
                    self.peek()?.tk_type, self.peek()?.value
                ),
                "check your code."
            ))
        }
    }

    // match выражение
    fn match_expr(&mut self) -> Result<Node, Error> {
        // локация
        let location = self.consume(TokenType::Match)?.clone();
        // matchable значение
        let matchable = self.expr()?;
        // список кейсов
        let mut cases = vec![];
        // дефолтный кейс
        let default;
        // заворачивание в лямбду
        fn make_lambda(location: Token, body: Node) -> Node {
            Node::Block {
                body: vec![
                    Node::Define {
                        previous: None,
                        name: Token::new(
                            TokenType::Id,
                            "@match_lambda".to_string(),
                            location.address.clone()
                        ),
                        value: Box::new(Node::AnFnDeclaration {
                            location: location.clone(),
                            params: vec![],
                            body: Box::new(body),
                            make_closure: false,
                        })
                    },
                    Node::Call {
                        previous: None,
                        name: Token::new(
                            TokenType::Id,
                            "@match_lambda".to_string(),
                            location.address.clone()
                        ),
                        args: vec![],
                        should_push: true
                    }
                ]
            }
        }
        // {
        self.consume(TokenType::Lbrace)?;
        // кейсы
        while self.check(TokenType::Case) {
            // case
            self.consume(TokenType::Case)?;
            // значение
            let value = self.expr()?;
            // если ->
            if self.check(TokenType::Arrow) {
                // ->
                self.consume(TokenType::Arrow)?;
                // добавляем кейс
                cases.push(MatchCase::new(
                    Box::new(value),
                    Box::new(self.expr()?),
                ));
            }
            // если тело в фигурных в скобках
            else if self.check(TokenType::Lbrace) {
                // тело лямбды
                self.consume(TokenType::Lbrace)?;
                let body = self.block()?;
                self.consume(TokenType::Rbrace)?;
                // заворачиваем в лямбду
                cases.push(MatchCase::new(
                    Box::new(value),
                    Box::new(make_lambda(location.clone(), body))
                ));
            }
            // в ином случае
            else {
                return Err(Error::new(
                    location.address.clone(),
                    "expected arrow or brace after case value".to_string(),
                    "check your code"
                ))
            }
        }
        // дефолтный кейс
        self.consume(TokenType::Default)?;
        // если ->
        if self.check(TokenType::Arrow) {
            // ->
            self.consume(TokenType::Arrow)?;
            // дефолтный кейс
            default = Box::new(self.expr()?);
        }
        // если тело в фигурных в скобках
        else if self.check(TokenType::Lbrace) {
            // тело лямбды
            self.consume(TokenType::Lbrace)?;
            let body = self.block()?;
            self.consume(TokenType::Rbrace)?;
            // заворачиваем в лямбду
            default = Box::new(make_lambda(location.clone(), body))
        }
        // в ином случае
        else {
            // ошибка
            return Err(Error::new(
                location.address.clone(),
                "expected arrow or brace after case value".to_string(),
                "check your code"
            ))
        }
        // }
        self.consume(TokenType::Rbrace)?;
        // возвращаем
        Ok(Node::Match {
            location,
            matchable: Box::new(matchable),
            cases,
            default
        })
    }

    // список
    fn list_expr(&mut self) -> Result<Node, Error> {
        // [
        let location = self.consume(TokenType::Lbracket)?.clone();
        // парсинг тела
        // пустой список
        if self.check(TokenType::Rbracket) {
            self.consume(TokenType::Rbracket)?;
            Ok(
                Node::List {
                    location,
                    values: Vec::new()
                }
            )
        }
        // заполненный
        else {
            let mut nodes: Vec<Node> = vec![self.expr()?];

            while self.check(TokenType::Comma) {
                self.consume(TokenType::Comma)?;
                nodes.push(self.expr()?);
            }
            
            self.consume(TokenType::Rbracket)?;
            
            Ok(Node::List {
                location,
                values: nodes
            })
        }
    }

    // key : value
    fn key_value_expr(&mut self) -> Result<(Node, Node), Error> {
        // ключ
        let l = self.expr()?;
        // :
        self.consume(TokenType::Colon)?;
        // значение
        let r = self.expr()?;
        // возвращаем
        Ok((l, r))
    }

    // мапа
    fn map_expr(&mut self) -> Result<Node, Error> {
        // {
        let location = self.consume(TokenType::Lbrace)?.clone();
        // парсинг тела
        // пустая мапа
        if self.check(TokenType::Rbrace) {
            self.consume(TokenType::Rbrace)?;
            Ok(
                Node::Map {
                    location,
                    values: Vec::new()
                }
            )
        }
        // заполненная
        else {
            let mut nodes: Vec<(Node, Node)> = Vec::new();
            let key = self.key_value_expr()?;
            nodes.push((key.0, key.1));
            while self.check(TokenType::Comma) {
                self.consume(TokenType::Comma)?;
                let key = self.key_value_expr()?;
                nodes.push((key.0, key.1));
            }
            self.consume(TokenType::Rbrace)?;
            Ok(Node::Map {
                location,
                values: nodes
            })
        }
    }

    // унарная операция
    fn unary_expr(&mut self) -> Result<Node, Error> {
        let tk = self.peek()?;

        match tk {
            Token { tk_type, value, .. }
            if (tk_type == &TokenType::Op && value == "-") || (tk_type == &TokenType::Bang) => {
                let op = self.consume(*tk_type)?.clone();
                
                Ok(Node::Unary {
                    op,
                    value: Box::new(self.primary_expr()?)
                })
            }
            _ => {
                Ok(self.primary_expr()?)
            }
        }
    }

    // бинарные операции умножения, деления
    fn multiplicative_expr(&mut self) -> Result<Node, Error> {
        let mut left = self.unary_expr()?;

        while self.check(TokenType::Op) && (
            self.peek()?.value == "*" || 
            self.peek()?.value == "/" || 
            self.peek()?.value == "%") 
        {
            let op = self.consume(TokenType::Op)?.clone();
            let right = self.unary_expr()?;
            left = Node::Bin {
                left: Box::new(left),
                right: Box::new(right),
                op
            }
        }

        Ok(left)
    }

    // бинарные операции сложения, вычитания
    fn additive_expr(&mut self) -> Result<Node, Error> {
        let mut left = self.multiplicative_expr()?;

        while self.check(TokenType::Op) &&
            (self.peek()?.value == "+" || self.peek()?.value == "-") {
            let op = self.consume(TokenType::Op)?.clone();
            let right = self.multiplicative_expr()?;
            left = Node::Bin {
                left: Box::new(left),
                right: Box::new(right),
                op
            }
        }

        Ok(left)
    }

    // выражение range
    fn range_expr(&mut self) -> Result<Node, Error> {
        let mut left = self.additive_expr()?;
        
        if self.check(TokenType::Range) {
            let location = self.consume(TokenType::Range)?.clone();
            let right = self.additive_expr()?;
            left = Node::Range {
                location,
                from: Box::new(left),
                to: Box::new(right)
            }
        }
        
        Ok(left)
    }
    
    // impls
    fn impls_expr(&mut self) -> Result<Node, Error> {
        let mut left = self.range_expr()?;

        if self.check(TokenType::Impls) {
            self.consume(TokenType::Impls)?;
            let trait_name = self.consume(TokenType::Id)?.clone();
            left = Node::Impls {
                value: Box::new(left),
                trait_name,
            }
        }

        Ok(left)
    }
    
    // сравнение >=, <=, ==, !=
    fn compare_expr(&mut self) -> Result<Node, Error> {
        let mut left = self.impls_expr()?;

        // <, >, <=, >=
        if self.check(TokenType::Greater) || self.check(TokenType::Less)
            || self.check(TokenType::LessEq) || self.check(TokenType::GreaterEq) {
            let op = self.peek()?.clone();
            self.current += 1;
            let right = self.impls_expr()?;
            left = Node::Cond {
                left: Box::new(left),
                right: Box::new(right),
                op
            };
        }

        Ok(left)
    }
    
    // проверка на равность ==, !=
    fn equality_expr(&mut self) -> Result<Node, Error> {
        let mut left = self.compare_expr()?;

        // ==, !=
        if self.check(TokenType::Eq) || self.check(TokenType::NotEq) {
            let op = self.peek()?.clone();
            self.current += 1;
            let right = self.compare_expr()?;
            left = Node::Cond {
                left: Box::new(left),
                right: Box::new(right),
                op
            };
        }

        Ok(left)
    }

    // логическое выражение
    fn logical_expr(&mut self) -> Result<Node, Error> {
        let mut left = self.equality_expr()?;

        while self.check(TokenType::And) ||
            self.check(TokenType::Or) {
            let op = self.peek()?.clone();

            self.current += 1;

            let right = self.equality_expr()?;

            left = Node::Logical {
                left: Box::new(left),
                right: Box::new(right),
                op
            };
        }

        Ok(left)
    }

    // выражение
    fn expr(&mut self) -> Result<Node, Error> {
        self.logical_expr()
    }

    // стейтмент continue
    fn continue_stmt(&mut self) -> Result<Node, Error> {
        let location = self.consume(TokenType::Continue)?.clone();
        Ok(Node::Continue {
            location
        })
    }

    // стейтмент break
    fn break_stmt(&mut self) -> Result<Node, Error> {
        let location = self.consume(TokenType::Break)?.clone();
        Ok(Node::Break {
            location
        })
    }

    // стейтмент return
    fn return_stmt(&mut self) -> Result<Node, Error> {
        let location = self.consume(TokenType::Ret)?.clone();
        let value = Box::new(self.expr()?);
        Ok(Node::Ret {
            location,
            value
        })
    }

    // один import
    fn single_import(&mut self) -> Result<Import, Error> {
        let name = self.consume(TokenType::Text)?.clone();
        if self.check(TokenType::With) {
            self.consume(TokenType::With)?;
            Ok(Import::new(
                Option::Some(name.address),
                name.value,
                Option::Some(
                    self.consume(TokenType::Text)?.value.clone()
                )
            ))
        } else {
            Ok(Import::new(
                Option::Some(name.address),
                name.value,
                Option::None
            ))
        }
    }

    // стейтмент импорт
    fn import_stmt(&mut self) -> Result<Node, Error> {
        // локация
        let location = self.consume(TokenType::Import)?.clone();
        // парсинг импортов
        let mut imports = Vec::new();
        if self.check(TokenType::Lparen) {
            self.consume(TokenType::Lparen)?;
            imports.push(self.single_import()?);
            while self.check(TokenType::Comma) {
                self.consume(TokenType::Comma)?;
                imports.push(self.single_import()?);
            }
        }
        else {
            imports.push(self.single_import()?);
        }
        // возвращаем
        Ok(Node::Import {
            location,
            imports
        })
    }

    // стейтмент while
    fn while_stmt(&mut self) -> Result<Node, Error> {
        let location = self.consume(TokenType::While)?.clone();
        let logical = self.expr()?;
        self.consume(TokenType::Lbrace)?;
        let body = self.block()?;
        self.consume(TokenType::Rbrace)?;
        Ok(Node::While {
            location,
            logical: Box::new(logical),
            body: Box::new(body)
        })
    }

    // else
    fn else_stmt(&mut self) -> Result<Node, Error> {
        let location = self.consume(TokenType::Else)?.clone();
        self.consume(TokenType::Lbrace)?;
        let body = self.block()?;
        self.consume(TokenType::Rbrace)?;
        Ok(Node::If {
            location: location.clone(),
            logical: Box::new(Node::Bool { value: Token::new(
                TokenType::Bool,
                "true".to_string(),
                location.address
            )}),
            body: Box::new(body),
            elseif: None
        })
    }

    // elif
    fn elif_stmt(&mut self) -> Result<Node, Error> {
        let location = self.consume(TokenType::Elif)?.clone();
        let logical = self.expr()?;
        self.consume(TokenType::Lbrace)?;
        let body = self.block()?;
        self.consume(TokenType::Rbrace)?;
        if self.check(TokenType::Elif) {
            Ok(Node::If {
                location,
                logical: Box::new(logical),
                body: Box::new(body),
                elseif: Some(Box::new(self.elif_stmt()?))
            })
        } else if self.check(TokenType::Else) {
            Ok(Node::If {
                location,
                logical: Box::new(logical),
                body: Box::new(body),
                elseif: Some(Box::new(self.else_stmt()?))
            })
        } else {
            Ok(Node::If {
                location,
                logical: Box::new(logical),
                body: Box::new(body),
                elseif: None
            })
        }
    }

    // if
    fn if_stmt(&mut self) -> Result<Node, Error> {
        let location = self.consume(TokenType::If)?.clone();
        let logical = self.expr()?;
        self.consume(TokenType::Lbrace)?;
        let body = self.block()?;
        self.consume(TokenType::Rbrace)?;
        if self.check(TokenType::Elif) {
            Ok(Node::If {
                location,
                logical: Box::new(logical),
                body: Box::new(body),
                elseif: Some(Box::new(self.elif_stmt()?))
            })
        } else if self.check(TokenType::Else) {
            Ok(Node::If {
                location,
                logical: Box::new(logical),
                body: Box::new(body),
                elseif: Some(Box::new(self.else_stmt()?))
            })
        } else {
            Ok(Node::If {
                location,
                logical: Box::new(logical),
                body: Box::new(body),
                elseif: None
            })
        }
    }

    // стейтмент match
    fn match_stmt(&mut self) -> Result<Node, Error> {
        // локация
        let location = self.consume(TokenType::Match)?.clone();
        // matchable значение
        let matchable = self.expr()?;
        // список кейсов
        let mut cases = vec![];
        // дефолтный кейс
        let default;
        // {
        self.consume(TokenType::Lbrace)?;
        // кейсы
        while self.check(TokenType::Case) {
            // case
            self.consume(TokenType::Case)?;
            // значение
            let value = self.expr()?;
            // если ->
            if self.check(TokenType::Arrow) {
                // ->
                self.consume(TokenType::Arrow)?;
                // добавляем кейс
                cases.push(MatchCase::new(
                    Box::new(value),
                    Box::new(self.statement()?),
                ))
            }
            // если тело в фигурных скобках
            else if self.check(TokenType::Lbrace) {
                // парсим тело
                self.consume(TokenType::Lbrace)?;
                let body = self.block()?;
                self.consume(TokenType::Rbrace)?;
                // добавляем кейс
                cases.push(MatchCase::new(
                    Box::new(value),
                    Box::new(body),
                ))
            }
            // в ином случае
            else {
                return Err(Error::new(
                    location.address.clone(),
                    "expected arrow or brace after case value".to_string(),
                    "check your code"
                ))
            }
        }
        // дефолтный кейс
        self.consume(TokenType::Default)?;
        // если ->
        if self.check(TokenType::Arrow) {
            // ->
            self.consume(TokenType::Arrow)?;
            // дефолтный кейс
            default = Box::new(self.statement()?);
        }
        // если тело в фигурных скобках
        else if self.check(TokenType::Lbrace) {
            // парсим тело
            self.consume(TokenType::Lbrace)?;
            let body = self.block()?;
            self.consume(TokenType::Rbrace)?;
            // дефолтный кейс
            default = Box::new(body);
        }
        // в ином случае
        else {
            // ошибка
            return Err(Error::new(
                location.address.clone(),
                "expected arrow or brace after case value".to_string(),
                "check your code"
            ))
        }
        // }
        self.consume(TokenType::Rbrace)?;
        // возвращаем
        Ok(Node::Match {
            location,
            matchable: Box::new(matchable),
            cases,
            default
        })
    }

    // for
    fn for_stmt(&mut self) -> Result<Node, Error> {
        self.consume(TokenType::For)?;
        let name = self.consume(TokenType::Id)?.clone();
        self.consume(TokenType::In)?;
        let value = self.expr()?;
        self.consume(TokenType::Lbrace)?;
        let body = self.block()?;
        self.consume(TokenType::Rbrace)?;
        Ok(Node::For {
            variable_name: name,
            iterable: Box::new(value),
            body: Box::new(body),
        })
    }

    // определение функции
    fn function_stmt(&mut self) -> Result<Node, Error> {
        // fun
        self.consume(TokenType::Fun)?;
        // имя
        let name = self.consume(TokenType::Id)?.clone();
        // параметры
        let mut params: Vec<Token> = Vec::new();
        if self.check(TokenType::Lparen) {
            params = self.params()?;
        }
        self.consume(TokenType::Lbrace)?;
        // тело
        let body = self.block()?;
        self.consume(TokenType::Rbrace)?;
        // возвращаем
        Ok(Node::FnDeclaration {
            name: name.clone(),
            full_name: Option::Some(
                self.to_full_name(name),
            ),
            params,
            body: Box::new(body),
            make_closure: true
        })
    }

    // определение типа
    fn type_stmt(&mut self) -> Result<Node, Error> {
        // type
        self.consume(TokenType::Type)?;
        // имя
        let name = self.consume(TokenType::Id)?.clone();
        // параметры
        let mut constructor: Vec<Token> = Vec::new();
        if self.check(TokenType::Lparen) {
            constructor = self.params()?;
        }
        // имплементация трейтов
        let mut impls: Vec<Token> = Vec::new();
        if self.check(TokenType::Impl) {
            // impl
            self.consume(TokenType::Impl)?;
            // парсим
            if !self.check(TokenType::Lbrace) {
                // параметр
                impls.push(self.consume(TokenType::Id)?.clone());
                // через запятую
                while !self.is_at_end() && self.check(TokenType::Comma) {
                    // ,
                    self.consume(TokenType::Comma)?;
                    // параметр
                    impls.push(self.consume(TokenType::Id)?.clone());
                }
            }
        }
        // тело
        self.consume(TokenType::Lbrace)?;
        let mut body = Vec::new();
        while !self.is_at_end() && !self.check(TokenType::Rbrace) {
            let location = self.peek()?.clone();
            let mut node = self.statement()?;
            match node {
                Node::FnDeclaration { name, params, body, .. } => {
                    node = Node::FnDeclaration {
                        name,
                        full_name: None,
                        params,
                        body,
                        make_closure: false
                    }
                }
                Node::Native { .. } |
                Node::Get { .. } |
                Node::Define { .. } |
                Node::Assign { .. } => {}
                _ => {
                    return Err(Error::new(
                        location.address,
                        format!("invalid node for type: {:?}:{:?}", location.tk_type, location.value),
                        "check your code.",
                    ));
                }
            }
            body.push(node);
        }
        self.consume(TokenType::Rbrace)?;
        // возвращаем
        Ok(Node::Type {
            name: name.clone(),
            full_name: Some(self.to_full_name(name)),
            constructor,
            body: Box::new(Node::Block {
                body
            }),
            impls
        })
    }

    // определение трэйта
    fn trait_stmt(&mut self) -> Result<Node, Error> {
        // trait
        self.consume(TokenType::Trait)?;
        // имя
        let name = self.consume(TokenType::Id)?.clone();
        // функции
        let mut functions: Vec<TraitNodeFn> = Vec::new();
        // тело
        self.consume(TokenType::Lbrace)?;
        while !self.is_at_end() && !self.check(TokenType::Rbrace) {
            // локация
            let location = self.peek()?.address.clone();
            // функция
            if self.check(TokenType::Fun) {
                // fun
                self.consume(TokenType::Fun)?;
                // имя функции
                let name = self.consume(TokenType::Id)?.clone();
                // параметры
                let mut params: Vec<Token> = Vec::new();
                if self.check(TokenType::Lparen) {
                    params = self.params()?;
                }
                // если есть тело
                if self.check(TokenType::Lbrace) {
                    // тело
                    self.consume(TokenType::Lbrace)?;
                    let body = self.block()?;
                    self.consume(TokenType::Rbrace)?;
                    // добавляем
                    functions.push(TraitNodeFn::new(
                        name,
                        params,
                        Option::Some(Box::new(body))
                    ))
                }
                else {
                    // добавляем
                    functions.push(TraitNodeFn::new(
                        name,
                        params,
                        Option::None
                    ))
                }
            }
            // в ином случае
            else {
                error!(Error::new(
                    location,
                    "only fn-s can be declared in trait.".to_string(),
<<<<<<< HEAD
                    "you can create this declaration: 'fn meow(cat) {}'",
=======
                    "you can create this declaration: `fn meow(cat) {}`".to_string(),
>>>>>>> 7237f83b
                ))
            }
        }
        self.consume(TokenType::Rbrace)?;
        // возвращаем
        Ok(Node::Trait {
            name: name.clone(),
            full_name: Some(self.to_full_name(name)),
            functions,
        })
    }

    // определение юнита
    fn unit_stmt(&mut self) -> Result<Node, Error> {
        // unit
        self.consume(TokenType::Unit)?;
        // имя
        let name = self.consume(TokenType::Id)?.clone();
        // тело
        self.consume(TokenType::Lbrace)?;
        let mut body = Vec::new();
        while !self.is_at_end() && !self.check(TokenType::Rbrace) {
            let location = self.peek()?.clone();
            let mut node = self.statement()?;
            match node {
                Node::FnDeclaration { name, params, body, .. } => {
                    node = Node::FnDeclaration {
                        name,
                        full_name: None,
                        params,
                        body,
                        make_closure: false
                    }
                }
                Node::Native { .. } |
                Node::Get { .. } |
                Node::Define { .. } |
                Node::Assign { .. } => {}
                _ => {
                    return Err(Error::new(
                        location.address,
                        format!("invalid node for unit: {:?}:{:?}", location.tk_type, location.value),
                        "check your code.",
                    ));
                }
            }
            body.push(node);
        }
        // }
        self.consume(TokenType::Rbrace)?;
        // возвращаем
        Ok(Node::Unit {
            name: name.clone(),
            full_name: Some(self.to_full_name(name)),
            body: Box::new(Node::Block {
                body
            })
        })
    }

    // определение нативной функции
    fn native_stmt(&mut self) -> Result<Node, Error> {
        // native
        self.consume(TokenType::Native)?;
        // имя
        let name = self.consume(TokenType::Id)?.clone();
        // ->
        self.consume(TokenType::Arrow)?;
        // имя нативной функции
        let fn_name = self.consume(TokenType::Text)?.clone();
        // возвращаем
        Ok(Node::Native {
            name,
            fn_name
        })
    }

    // стейтмент
    fn statement(&mut self) -> Result<Node, Error> {
        let tk = self.peek()?;
        match tk.tk_type {
            TokenType::Type => {
                self.type_stmt()
            },
            TokenType::Unit => {
                self.unit_stmt()
            },
            TokenType::If => {
                self.if_stmt()
            },
            TokenType::New | TokenType::Id => {
                self.access_stmt()
            },
            TokenType::Match => {
                self.match_stmt()
            },
            TokenType::Continue => {
                self.continue_stmt()
            },
            TokenType::Break => {
                self.break_stmt()
            },
            TokenType::Ret => {
                self.return_stmt()
            },
            TokenType::Fun => {
                self.function_stmt()
            },
            TokenType::Native => {
                self.native_stmt()
            },
            TokenType::Import => {
                self.import_stmt()
            }
            TokenType::For => {
                self.for_stmt()
            }
            TokenType::While => {
                self.while_stmt()
            }
            TokenType::Trait => {
                self.trait_stmt()
            }
            _ => {
                Err(Error::new(
                    tk.address.clone(),
                    format!("unexpected stmt token: {:?}:{}", tk.tk_type, tk.value),
                    "check your code.",
                ))
            }
        }
    }

    // парсинг
    pub fn parse(&mut self) -> Result<Node, Error> {
        self.block()
    }

    /*
     вспомогательные функции
     */

    // consume
    fn consume(&mut self, tk_type: TokenType) -> Result<&Token, Error> {
        match self.tokens.get(self.current as usize) {
            Some(tk) => {
                self.current += 1;
                if tk.tk_type == tk_type {
                    Ok(tk)
                } else {
                    Err(Error::new(
                        tk.address.clone(),
                        format!("unexpected token: '{:?}:{}', expected: '{tk_type:?}'", tk.tk_type, tk.value),
                        "check your code."
                    ))
                }
            },
            None => {
                Err(Error::new(
                    Address::new(
                        0,
                        0,
                        self.filename.to_string(),
                        "eof".to_string()
                    ),
                    "unexpected eof".to_string(),
                    "check your code."
                ))
            }
        }
    }

    // check
    fn check(&self, tk_type: TokenType) -> bool {
        match self.tokens.get(self.current as usize) {
            Some(tk) => {
                if tk.tk_type == tk_type {
                    true
                } else {
                    false
                }
            },
            None => {
                false
            }
        }
    }

    // peek
    fn peek(&self) -> Result<&Token, Error> {
        match self.tokens.get(self.current as usize) {
            Some(tk) => {
                Ok(tk)
            },
            None => {
                Err(Error::new(
                    Address::new(
                        0,
                        0,
                        self.filename.to_string(),
                        "eof".to_string()
                    ),
                    "unexpected eof".to_string(),
                    "check your code."
                ))
            }
        }
    }

    // is_at_end
    fn is_at_end(&self) -> bool {
        self.current as usize >= self.tokens.len()
    }
}<|MERGE_RESOLUTION|>--- conflicted
+++ resolved
@@ -1,4 +1,4 @@
-﻿// импорты
+// импорты
 use crate::lexer::address::*;
 use crate::errors::errors::{Error};
 use crate::parser::import::Import;
@@ -1174,11 +1174,7 @@
                 error!(Error::new(
                     location,
                     "only fn-s can be declared in trait.".to_string(),
-<<<<<<< HEAD
                     "you can create this declaration: 'fn meow(cat) {}'",
-=======
-                    "you can create this declaration: `fn meow(cat) {}`".to_string(),
->>>>>>> 7237f83b
                 ))
             }
         }
