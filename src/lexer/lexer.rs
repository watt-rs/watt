--- conflicted
+++ resolved
@@ -92,13 +92,8 @@
     line_text: String,
     code: Vec<char>,
     filename: &'filename str,
-<<<<<<< HEAD
     pub tokens: Vec<Token>,
-    keywords: HashMap<String, TokenType>,
-=======
-    tokens: Vec<Token>,
     keywords: HashMap<&'static str, TokenType>,
->>>>>>> e51922a9
 }
 
 // имплементация
