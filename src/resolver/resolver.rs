﻿// импорт
use crate::executor::executor;
use crate::parser::import::Import;
use std::collections::HashMap;
use std::path::PathBuf;
use crate::lexer::address::Address;
use crate::parser::ast::Node;

// ресолвер импортов
pub struct ImportsResolver<'import_key, 'import_path> {
    imported: Vec<String>,
    libraries: HashMap<&'import_key str, &'import_path str>,
    builtins: Vec<String>
}
// имплементация
#[allow(unused_qualifications)]
impl<'import_key, 'import_path> ImportsResolver<'import_key, 'import_path> {
    // новый
    pub fn new() -> Self {
        ImportsResolver {
            imported: vec![],
            libraries: HashMap::from([
                ("std.io", "./libs/std/std_io.wt"),
                ("std.gc", "./libs/std/std_gc.wt"),
                ("std.errors", "./libs/std/std_errors.wt"),
                ("std.convert", "./libs/std/std_convert.wt"),
                ("std.typeof", "./libs/std/std_typeof.wt"),
                ("std.time", "./libs/std/std_time.wt"),
<<<<<<< HEAD
                ("std.fs", "./libs/std/std_fs.wt"),
=======
                ("std.math", "./libs/std/std_math.wt"),
                ("std.random", "./libs/std/std_random.wt"),
>>>>>>> f4fd95a8
            ]),
            builtins: vec!["./libs/base.wt".to_string()],
        }
    }

    // импорт билт-инов
    pub fn import_builtins(&mut self) -> Vec<Node> {
        // ноды
        let mut nodes = vec![];
        // перебираем билт-ины
        for builtin in self.builtins.clone() {
            if !self.imported.contains(&builtin) {
                // нода
                let node_option = self.import(
                    None,
                    &Import::new(None, builtin.to_string(), None)
                );
                // импортируем
                if let Some(node) = node_option {
                    nodes.push(node);
                }
            }
        }
        // возвращаем
        nodes
    }

    // ресолвинг
    fn resolve(
        &mut self,
        addr: Option<Address>,
        import: &Import
    ) -> Node {
        // ищем импорт
        let file: &str = if self.libraries.contains_key(import.name.as_str()) {
            self.libraries.get(import.name.as_str()).unwrap()
        } else {
            &import.name
        };
        // путь
        let path = PathBuf::from(file);
        // чтение файла
        let code = executor::read_file(addr, &path);
        // имя файла
        let filename = path.file_name().unwrap().to_str().unwrap();
        // компиляция
        let tokens = executor::lex(
            filename,
            &code.chars().collect::<Vec<char>>(),
            false,
            false
        );
        let ast = executor::parse(
            filename,
            tokens.unwrap(),
            false,
            false,
            &import.full_name
        );
        let mut analyzed = executor::analyze(
            ast.unwrap()
        );
        // блок результата
        let result: Node;
        // проверяем блок
        if let Node::Block { body } = &mut analyzed {
            // новое тело
            let mut new_body: Vec<Node> = vec![];
            // добавляем в тело
            for node in body.drain(..) {
                // перебираем
                match node {
                    Node::Native { .. } |
                    Node::FnDeclaration { .. } |
                    Node::Type { .. } |
                    Node::Unit { .. } |
                    Node::Trait { .. } | 
                    Node::Import { .. } => {
                        new_body.push(node);
                    }
                    _ => {}
                }
            }
            // результат
            result = Node::Block { body: new_body };
        }
        // в случае ошибки
        else {
            // ошибка
            panic!("parser returned non-block node as result. report to the developer.");
        }
        // возвращаем
        result
    }

    // импорт
    pub fn import(
        &mut self,
        addr: Option<Address>,
        import: &Import
    ) -> Option<Node> {
        // проверка на наличие импорта, если его нет
        if !self.imported.contains(&import.name) {
            // ресолвинг
            let node = self.resolve(addr, import);
            // импротируем
            self.imported.push(import.name.clone());
            // возвращаем
            Option::Some(node)
        }
        // ничего
        else {
            Option::None
        }
    }
}<|MERGE_RESOLUTION|>--- conflicted
+++ resolved
@@ -26,12 +26,9 @@
                 ("std.convert", "./libs/std/std_convert.wt"),
                 ("std.typeof", "./libs/std/std_typeof.wt"),
                 ("std.time", "./libs/std/std_time.wt"),
-<<<<<<< HEAD
                 ("std.fs", "./libs/std/std_fs.wt"),
-=======
                 ("std.math", "./libs/std/std_math.wt"),
                 ("std.random", "./libs/std/std_random.wt"),
->>>>>>> f4fd95a8
             ]),
             builtins: vec!["./libs/base.wt".to_string()],
         }
