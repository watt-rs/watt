﻿pub mod natives_io;
pub mod natives_list;
pub mod natives_gc;
pub mod natives_base;
pub mod natives_convert;
pub mod natives_typeof;
pub mod natives_time;
<<<<<<< HEAD
pub mod natives_fs;
=======
mod utils;
>>>>>>> 970fd566
<|MERGE_RESOLUTION|>--- conflicted
+++ resolved
@@ -5,8 +5,5 @@
 pub mod natives_convert;
 pub mod natives_typeof;
 pub mod natives_time;
-<<<<<<< HEAD
 pub mod natives_fs;
-=======
-mod utils;
->>>>>>> 970fd566
+mod utils;