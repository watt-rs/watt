﻿// импорты
use std::io::{self, Write};
use crate::error;
use crate::errors::errors::Error;
use crate::lexer::address::Address;
use crate::vm::memory::memory;
use crate::vm::natives::natives;
use crate::vm::table::Table;
use crate::vm::values::{FnOwner, Value};
use crate::vm::vm::VM;

// провайд
#[allow(unused_variables)]
pub unsafe fn provide(built_in_address: Address, vm: &mut VM) -> Result<(), Error> {
    // функции
    natives::provide(
        vm,
        built_in_address.clone(),
        1,
        "io@println".to_string(),
<<<<<<< HEAD
        |vm: &mut VM, addr: Address, should_push: bool, table: *mut Table, owner: *mut FnOwner| {
            println!("{:?}", vm.pop(&addr)?);
=======
        |vm: &mut VM, addr: Address, should_push: bool, table: *mut Table, owner: Option<FnOwner>| {
            println!("{:?}", vm.pop(addr.clone())?);
>>>>>>> be3150f3
            if should_push {
                vm.push(Value::Null)
            }
            Ok(())
        }
    );
    natives::provide(
        vm,
        built_in_address.clone(),
        1,
        "io@print".to_string(),
<<<<<<< HEAD
        |vm: &mut VM, addr: Address, should_push: bool, table: *mut Table, owner: *mut FnOwner| {
            print!("{:?}", vm.pop(&addr)?);
=======
        |vm: &mut VM, addr: Address, should_push: bool, table: *mut Table, owner: Option<FnOwner>| {
            print!("{:?}", vm.pop(addr.clone())?);
>>>>>>> be3150f3
            if should_push {
                vm.push(Value::Null)
            }
            Ok(())
        }
    );
    natives::provide(
        vm,
        built_in_address.clone(),
        0,
        "io@flush".to_string(),
        |vm: &mut VM, addr: Address, should_push: bool, table: *mut Table, owner: Option<FnOwner>| {
            std::io::stdout().lock().flush().unwrap();

            if should_push {
                vm.push(Value::Null)
            }
            
            Ok(())
        }
    );
    natives::provide(
        vm,
        built_in_address,
        0,
        "io@input".to_string(),
        |vm: &mut VM, addr: Address, should_push: bool, table: *mut Table, owner: Option<FnOwner>| {
            // инпут
            let mut input: String = String::new();
            if let Err(e) = io::stdin()
                .read_line(&mut input) {
                error!(Error::new(
                    addr,
                    format!("io error in input: {}", e),
                    "check your code".to_string()
                ))
            }
            // если нужен пуш
            if should_push {
                vm.op_push(
                    Value::String(
                        memory::alloc_value(input)
                    ),
                    table
                )?;
            }
            // успех
            Ok(())
        }
    );
    // успех
    Ok(())
}<|MERGE_RESOLUTION|>--- conflicted
+++ resolved
@@ -1,4 +1,4 @@
-﻿// импорты
+// импорты
 use std::io::{self, Write};
 use crate::error;
 use crate::errors::errors::Error;
@@ -18,13 +18,8 @@
         built_in_address.clone(),
         1,
         "io@println".to_string(),
-<<<<<<< HEAD
-        |vm: &mut VM, addr: Address, should_push: bool, table: *mut Table, owner: *mut FnOwner| {
-            println!("{:?}", vm.pop(&addr)?);
-=======
         |vm: &mut VM, addr: Address, should_push: bool, table: *mut Table, owner: Option<FnOwner>| {
             println!("{:?}", vm.pop(addr.clone())?);
->>>>>>> be3150f3
             if should_push {
                 vm.push(Value::Null)
             }
@@ -36,13 +31,9 @@
         built_in_address.clone(),
         1,
         "io@print".to_string(),
-<<<<<<< HEAD
-        |vm: &mut VM, addr: Address, should_push: bool, table: *mut Table, owner: *mut FnOwner| {
-            print!("{:?}", vm.pop(&addr)?);
-=======
+
         |vm: &mut VM, addr: Address, should_push: bool, table: *mut Table, owner: Option<FnOwner>| {
             print!("{:?}", vm.pop(addr.clone())?);
->>>>>>> be3150f3
             if should_push {
                 vm.push(Value::Null)
             }
