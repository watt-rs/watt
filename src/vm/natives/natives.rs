--- conflicted
+++ resolved
@@ -14,7 +14,6 @@
     // билт-ин адрес
     let built_in_address: Address = Address::unknown();
     // io
-<<<<<<< HEAD
     natives_base::provide(&built_in_address, vm)?;
     natives_io::provide(&built_in_address, vm)?;
     natives_list::provide(&built_in_address, vm)?;
@@ -23,17 +22,7 @@
     natives_typeof::provide(&built_in_address, vm)?;
     natives_time::provide(&built_in_address, vm)?;
     natives_fs::provide(&built_in_address, vm)?;
-=======
-    natives_base::provide(built_in_address.clone(), vm)?;
-    natives_io::provide(built_in_address.clone(), vm)?;
-    natives_list::provide(built_in_address.clone(), vm)?;
-    natives_gc::provide(built_in_address.clone(), vm)?;
-    natives_convert::provide(built_in_address.clone(), vm)?;
-    natives_typeof::provide(built_in_address.clone(), vm)?;
-    natives_time::provide(built_in_address.clone(), vm)?;
-    natives_fs::provide(built_in_address.clone(), vm)?;
-    natives_system::provide(built_in_address.clone(), vm)?;
->>>>>>> 4d4e01ad
+    natives_system::provide(&built_in_address, vm)?;
     // успех
     Ok(())
 }
