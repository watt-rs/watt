--- conflicted
+++ resolved
@@ -1,4 +1,4 @@
-﻿// импорты
+// импорты
 use crate::errors::errors::Error;
 use crate::lexer::address::Address;
 use crate::vm::flow::ControlFlow;
@@ -31,13 +31,8 @@
     native: fn(&mut VM,Address,bool,*mut Table,Option<FnOwner>) -> Result<(), ControlFlow>) {
     // дефайн
     if let Err(e) = (*vm.natives).define(
-<<<<<<< HEAD
         &addr,
         &name,
-        native_value
-=======
-        addr,
-        name.clone(),
         Value::Native(
             memory::alloc_value(
                 Native::new(
@@ -47,7 +42,6 @@
                 )
             )
         )
->>>>>>> be3150f3
     ) {
         error!(e);
     }
