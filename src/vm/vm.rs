﻿// импорты
use scopeguard::defer;
use crate::error;
use crate::errors::errors::{Error};
use crate::lexer::address::Address;
use crate::vm::bytecode::{Chunk, Opcode, OpcodeValue};
use crate::vm::flow::ControlFlow;
use crate::vm::natives::natives;
use crate::vm::table::Table;
use crate::vm::values::{FnOwner, Function, Instance, Symbol, Trait, TraitFn, Type, Unit, Value};
use crate::vm::memory::gc::GC;
use crate::vm::memory::memory;

// настройки
#[derive(Debug)]
pub struct VmSettings {
    gc_threshold: usize,
    gc_debug: bool,
}
// имплементация
impl VmSettings {
    pub fn new(gc_threshold: usize, gc_debug: bool) -> Self {
        Self { gc_threshold, gc_debug }
    }
}

// вм
#[derive(Debug)]
pub struct VM {
    pub globals: *mut Table,
    types: *mut Table,
    pub units: *mut Table,
    traits: *mut Table,
    pub natives: *mut Table,
    pub gc: *mut GC,
    settings: VmSettings,
    pub stack: Vec<Value>,
}
// имплементация вм
#[allow(non_upper_case_globals)]
#[allow(unused_qualifications)]
impl VM {
    // новая вм
    pub unsafe fn new(settings: VmSettings) -> VM {
        // вм
        let mut vm = VM {
            globals: memory::alloc_value(Table::new()),
            types: memory::alloc_value(Table::new()),
            units: memory::alloc_value(Table::new()),
            traits: memory::alloc_value(Table::new()),
            natives: memory::alloc_value(Table::new()),
            gc: memory::alloc_value(GC::new(settings.gc_debug)),
            stack: Vec::new(),
            settings
        };
        // нативы
        if let Err(e) = natives::provide_builtins(&mut vm) {
            error!(e)
        }
        // возвращаем
        vm
    }

    // пуш
    pub unsafe fn push(&mut self, value: Value) {
        self.stack.push(value);
    }

    // поп
    pub fn pop(&mut self, address: &Address) -> Result<Value, ControlFlow> {
        if self.stack.is_empty() {
            error!(Error::new(
                address.clone(),
                "stack underflow.".to_string(),
                "check your code.".to_string()
            ));
        }
        Ok(self.stack.pop().unwrap())
    }

    // shallow очистка
    pub unsafe fn cleanup(&mut self) {
        // todo: add vm debug option
        // высвобождаем типы
        (*self.types).free_fields();
        memory::free_value(self.types);
        // высвобождаем трэйты
        (*self.traits).free_fields();
        memory::free_value(self.traits);
        // высвобождаем нативные функции
        (*self.natives).free_fields();
        memory::free_value(self.natives);
        // высвобождаем таблицу юнитов
        memory::free_value(self.units);
        // высвобождаем таблицу глобальных переменные
        memory::free_value(self.globals);
        // высвобождаем gc
        memory::free_value(self.gc);
    }

    // очистка мусора
    pub unsafe fn gc_invoke(&mut self, table: *mut Table) {
        // собираем мусор
        (*self.gc).collect_garbage(self, table);
    }

    // добавление в учет сборщика мусора
    pub unsafe fn gc_register(&mut self, value: Value, table: *mut Table) {
        // добавляем объект
        (*self.gc).add_object(value);
        // проверяем порог gc
        if (*self.gc).objects_amount() > self.settings.gc_threshold {
            // вызываем gc
            self.gc_invoke(table);
            // увеличиваем порог
            self.settings.gc_threshold *= 2;
        }
    }

    // защита значения от очистки
    pub unsafe fn gc_guard(&mut self, value: Value) {
        // добавляем объект
        (*self.gc).push_guard(value);
    }

    // удаление защиты последнего значения от очистки
    pub unsafe fn gc_unguard(&mut self) {
        // добавляем объект
        (*self.gc).pop_guard();
    }

    // пуш в стек
    pub unsafe fn op_push(&mut self, value: OpcodeValue, table: *mut Table) -> Result<(), ControlFlow> {
        // проверяем значение
        match value {
            OpcodeValue::Int(int) => { self.push(Value::Int(int)); }
            OpcodeValue::Float(float) => { self.push(Value::Float(float)); }
            OpcodeValue::Bool(bool) => { self.push(Value::Bool(bool)); }
            OpcodeValue::String(string) => {
                // строка
                let new_string = Value::String(
                    memory::alloc_value(
                        string
                    )
                );
                // пушим
                self.push(new_string);
                // добавляем в gc
                self.gc_register(new_string, table);
            }
            OpcodeValue::Raw(raw) => {
                match raw {
                    Value::Instance(_) | Value::Fn(_) |
                    Value::Native(_) | Value::String(_) |
                    Value::Unit(_) | Value::List(_) => {
                        // пушим
                        self.push(raw);
                        // добавляем в gc
                        self.gc_register(raw, table);
                    }
                    _ => {
                        // пушим
                        self.push(raw);
                    }
                }
            }
        }
        // успех
        Ok(())
    }
    
    // бинарная операция
    unsafe fn op_binary(&mut self, address: &Address, op: &str, table: *mut Table) -> Result<(), ControlFlow> {
        // два операнда
        let operand_a = self.pop(&address)?;
        let operand_b = self.pop(&address)?;
        // ошибка
        let error = Error::new(
            address.clone(),
            format!("could not use '{}' with {:?} and {:?}", op, operand_a, operand_b),
            "check your code.".to_string()
        );
        // бинарная операция
        match op {
            "+" => {
                match operand_a {
                    Value::Float(a) => { match operand_b {
                        Value::Float(b) => { self.push(Value::Float(a + b)); }
                        Value::Int(b) => { self.push(Value::Float(a + (b as f64))); }
                        _ => { error!(error); }
                    }}
                    Value::Int(a) => { match operand_b {
                        Value::Float(b) => { self.push(Value::Float((a as f64) + b)); }
                        Value::Int(b) => { self.push(Value::Int(a + b)); }
                        _ => { error!(error); }
                    }}
                    Value::String(a) => {
                        let string = Value::String(
                            memory::alloc_value(format!("{}{:?}", *a, operand_b))
                        );
                        self.push(string);
                        self.gc_register(string, table);
                    }
                    _ => { error!(error); }
                }
            }
            "-" => {
                match operand_a {
                    Value::Float(a) => { match operand_b {
                        Value::Float(b) => { self.push(Value::Float(a - b)); }
                        Value::Int(b) => { self.push(Value::Float(a - (b as f64))); }
                        _ => { error!(error); }
                    }}
                    Value::Int(a) => { match operand_b {
                        Value::Float(b) => { self.push(Value::Float((a as f64) - b)); }
                        Value::Int(b) => { self.push(Value::Int(a - b)); }
                        _ => { error!(error); }
                    }}
                    _ => { error!(error); }
                }
            }
            "*" => {
                match operand_a {
                    Value::Float(a) => { match operand_b {
                        Value::Float(b) => { self.push(Value::Float(a * b)); }
                        Value::Int(b) => { self.push(Value::Float(a * (b as f64))); }
                        _ => { error!(error); }
                    }}
                    Value::Int(a) => { match operand_b {
                        Value::Float(b) => { self.push(Value::Float((a as f64) * b)); }
                        Value::Int(b) => { self.push(Value::Int(a * b)); }
                        _ => { error!(error); }
                    }}
                    _ => { error!(error); }
                }
            }
            "/" => {
                match operand_a {
                    Value::Float(a) => { match operand_b {
                        Value::Float(b) => { self.push(Value::Float(a / b)); }
                        Value::Int(b) => { self.push(Value::Float(a / (b as f64))); }
                        _ => { error!(error); }
                    }}
                    Value::Int(a) => { match operand_b {
                        Value::Float(b) => { self.push(Value::Float((a as f64) / b)); }
                        Value::Int(b) => { self.push(Value::Int(a / b)); }
                        _ => { error!(error); }
                    }}
                    _ => { error!(error); }
                }
            }
            "%" => {
                match operand_a {
                    Value::Float(a) => { match operand_b {
                        Value::Float(b) => { self.push(Value::Float(a % b)); }
                        Value::Int(b) => { self.push(Value::Float(a % (b as f64))); }
                        _ => { error!(error); }
                    }}
                    Value::Int(a) => { match operand_b {
                        Value::Float(b) => { self.push(Value::Float((a as f64) % b)); }
                        Value::Int(b) => { self.push(Value::Int(a % b)); }
                        _ => { error!(error); }
                    }}
                    _ => { error!(error); }
                }
            }
            _ => { panic!("operator = {} is not found.", op)}
        }
        Ok(())
    }

    // негэйт
    unsafe fn op_negate(&mut self, address: &Address) -> Result<(), ControlFlow> {
        // операнд
        let operand = self.pop(&address)?;
        // негэйт
        match operand {
            Value::Float(a) => {
                self.push(Value::Float(-a));
            }
            Value::Int(a) => {
                self.push(Value::Int(-a));
            }
            _ => {
                // ошибка
                error!(Error::new(
                    address.clone(),
                    format!("could not use 'negate' for {:?}", operand),
                    "check your code.".to_string()
                ));
            }
        }
        // успех
        Ok(())
    }

    // бэнг
    unsafe fn op_bang(&mut self, address: &Address) -> Result<(), ControlFlow> {
        // операнд
        let operand = self.pop(address)?;
        // бэнг
        match operand {
            Value::Bool(b) => {
                self.push(Value::Bool(!b));
            }
            _ => { 
                error!(Error::new(
                    address.clone(),
                    format!("could not use 'bang' for {:?}", operand),
                    "check your code.".to_string()
                ));
            }
        }
        // успех
        Ok(())
    }

    // условие
    unsafe fn op_conditional(&mut self, address: &Address, op: &str) -> Result<(), ControlFlow> {
        fn generate_error(address: &Address, op: &str, operand_a: &Value, operand_b: &Value) -> Error {
            Error::new(
                address.clone(),
                format!("could not use '{}' for {:?} and {:?}", op, operand_a, operand_b),
                "check your code.".to_string()
            )
        }

        // операнды
        let operand_a = self.pop(&address)?;
        let operand_b = self.pop(&address)?;
<<<<<<< HEAD
=======
        println!("op a: {:?}", operand_a);
        println!("op b: {:?}", operand_b);
        let error = Error::new(
            address.clone(),
            format!("could not use '{}' for {:?} and {:?}", op, operand_a, operand_b),
            "check your code.".to_string()
        );
>>>>>>> ac147ea0
        // условие
        match op {
            ">" => {
                match operand_a {
                    Value::Float(a) => { match operand_b {
                        Value::Float(b) => { self.push(Value::Bool(a > b)); }
                        Value::Int(b) => { self.push(Value::Bool(a > (b as f64))); }
                        _ => { error!(generate_error(address, op, &operand_a, &operand_b)); }
                    }}
                    Value::Int(a) => { match operand_b {
                        Value::Float(b) => { self.push(Value::Bool((a as f64) > b)); }
                        Value::Int(b) => { self.push(Value::Bool(a > b)); }
                        _ => { error!(generate_error(address, op, &operand_a, &operand_b)); }
                    }}
                    Value::String(a) => { match operand_b {
                        Value::String(b) => { self.push(Value::Bool(*a > *b)); }
                        _ => { error!(generate_error(address, op, &operand_a, &operand_b)); }
                    }}
                    _ => { error!(generate_error(address, op, &operand_a, &operand_b)); }
                }
            },
            "<" => {
                match operand_a {
                    Value::Float(a) => { match operand_b {
                        Value::Float(b) => { self.push(Value::Bool(a < b)); }
                        Value::Int(b) => { self.push(Value::Bool(a < (b as f64))); }
                        _ => { error!(generate_error(address, op, &operand_a, &operand_b)); }
                    }}
                    Value::Int(a) => { match operand_b {
                        Value::Float(b) => { self.push(Value::Bool((a as f64) < b)); }
                        Value::Int(b) => { self.push(Value::Bool(a < b)); }
                        _ => { error!(generate_error(address, op, &operand_a, &operand_b)); }
                    }}
                    Value::String(a) => { match operand_b {
                        Value::String(b) => { self.push(Value::Bool(*a < *b)); }
                        _ => { error!(generate_error(address, op, &operand_a, &operand_b)); }
                    }}
                    _ => { error!(generate_error(address, op, &operand_a, &operand_b)); }
                }
            },
            ">=" => {
                match operand_a {
                    Value::Float(a) => { match operand_b {
                        Value::Float(b) => { self.push(Value::Bool(a >= b)); }
                        Value::Int(b) => { self.push(Value::Bool(a >= (b as f64))); }
                        _ => { error!(generate_error(address, op, &operand_a, &operand_b)); }
                    }}
                    Value::Int(a) => { match operand_b {
                        Value::Float(b) => { self.push(Value::Bool((a as f64) >= b)); }
                        Value::Int(b) => { self.push(Value::Bool(a >= b)); }
                        _ => { error!(generate_error(address, op, &operand_a, &operand_b)); }
                    }}
                    Value::String(a) => { match operand_b {
                        Value::String(b) => { self.push(Value::Bool(*a >= *b)); }
                        _ => { error!(generate_error(address, op, &operand_a, &operand_b)); }
                    }}
                    _ => { error!(generate_error(address, op, &operand_a, &operand_b)); }
                }
            }
            "<=" => {
                match operand_a {
                    Value::Float(a) => { match operand_b {
                        Value::Float(b) => { self.push(Value::Bool(a <= b)); }
                        Value::Int(b) => { self.push(Value::Bool(a <= (b as f64))); }
                        _ => { error!(generate_error(address, op, &operand_a, &operand_b)); }
                    }}
                    Value::Int(a) => { match operand_b {
                        Value::Float(b) => { self.push(Value::Bool((a as f64) <= b)); }
                        Value::Int(b) => { self.push(Value::Bool(a <= b)); }
                        _ => { error!(generate_error(address, op, &operand_a, &operand_b)); }
                    }}
                    Value::String(a) => { match operand_b {
                        Value::String(b) => { self.push(Value::Bool(*a <= *b)); }
                        _ => { error!(generate_error(address, op, &operand_a, &operand_b)); }
                    }}
                    _ => { error!(generate_error(address, op, &operand_a, &operand_b)); }
                }
            }
            "==" => {
                match operand_a {
                    Value::Float(a) => { match operand_b {
                        Value::Float(b) => { self.push(Value::Bool(a == b)); }
                        Value::Int(b) => { self.push(Value::Bool(a == (b as f64))); }
                        _ => { self.push(Value::Bool(false)); }
                    }}
                    Value::Int(a) => { match operand_b {
                        Value::Float(b) => { self.push(Value::Bool((a as f64) == b)); }
                        Value::Int(b) => { self.push(Value::Bool(a == b)); }
                        _ => { self.push(Value::Bool(false)); }
                    }}
                    Value::Null => { match operand_b {
                        Value::Null => { self.push(Value::Bool(true)); }
                        _ => { self.push(Value::Bool(false));  }
                    }}
                    Value::Fn(f1) => { match operand_b {
                        Value::Fn(f2) => { self.push(Value::Bool(f1 == f2)); }
                        _ => { self.push(Value::Bool(false)); }
                    }}
                    Value::Bool(a) => { match operand_b {
                        Value::Bool(b) => { self.push(Value::Bool(a == b)); }
                        _ => { self.push(Value::Bool(false)); }
                    }}
                    Value::Instance(a) => { match operand_b {
                        Value::Instance(b) => { self.push(Value::Bool(a == b)); }
                        _ => { self.push(Value::Bool(false)); }
                    }}
                    Value::Type(a) => { match operand_b {
                        Value::Type(b) => { self.push(Value::Bool(a == b))}
                        _ => { self.push(Value::Bool(false)); }
                    }}
                    Value::String(a) => { match operand_b {
                        Value::String(b) => { self.push(Value::Bool(*a == *b)) }
                        _ => { self.push(Value::Bool(false)); }
                    }}
                    Value::Native(a) => { match operand_b {
                        Value::Native(b) => { self.push(Value::Bool(a == b))}
                        _ => { self.push(Value::Bool(false)); }
                    }}
                    Value::Trait(a) => { match operand_b {
                        Value::Trait(b) => { self.push(Value::Bool(a == b))}
                        _ => { self.push(Value::Bool(false)); }
                    }}
                    _ => {
                        self.push(Value::Bool(false));
                    }
                }
            }
            "!=" => {
                // операнды
                self.push(operand_b);
                self.push(operand_a);
                // выполняем ==
                self.op_conditional(&address, "==")?;
                // инверсируем
                self.op_bang(&address)?;
            }
            _ => { panic!("operator {} is not found.", op)}
        }
        // успех
        Ok(())
    }

    // логика
    unsafe fn op_logical(&mut self, address: &Address, op: &str) -> Result<(), ControlFlow> {
        // операнды
        let operand_a = self.pop(&address)?;
        let operand_b = self.pop(&address)?;
        let error = Error::new(
            address.clone(),
            format!("could not use '{}' for {:?} and {:?}", op, operand_a, operand_b),
            "check your code.".to_string()
        );
        // логика
        match op {
            "and" => {
                match operand_a {
                    Value::Bool(a) => {
                        match operand_b {
                            Value::Bool(b) => { self.push(Value::Bool(a && b)); }
                            _ => { error!(error); }
                        }
                    }
                    _ => { error!(error); }
                }
            }
            "or" => {
                match operand_a {
                    Value::Bool(a) => {
                        match operand_b {
                            Value::Bool(b) => { self.push(Value::Bool(a || b)); }
                            _ => { error!(error); }
                        }
                    }
                    _ => { error!(error); }
                }
            }
            _ => { panic!("operator = {} is not found.", op)}
        }
        // успех
        Ok(())
    }

    // иф
    unsafe fn op_if(&mut self, addr: &Address, cond: &Chunk, body: &Chunk,
                    elif: &Option<Box<Opcode>>, root: *mut Table) -> Result<(), ControlFlow> {
        // таблица
        let table = memory::alloc_value(Table::new());
        (*table).set_root(root);
        // высвобождение
        defer! {
            // высвобождение таблицы
            memory::free_value(table);
        }
        // условие
        self.run(cond, table)?;
        let bool = self.pop(&addr)?;
        // проверка
        if let Value::Bool(b) = bool {
            if b {
                self.run(body, table)?
            } else {
                if let Option::Some(else_if) = elif {
                    self.run(&Chunk::of(*else_if.clone()), table)? // todo: chunk::of has high runtime cost!
                }
            }
        } else {
            error!(Error::new(
                addr.clone(),
                format!("condition provided not a bool: {:?}", bool),
                "condition should provide a bool.".to_string()
            ))
        }
        // успех
        Ok(())
    }

    // луп
    #[allow(unused_variables)]
    unsafe fn op_loop(&mut self, addr: &Address, body: &Chunk, root: *mut Table) -> Result<(), ControlFlow> {
        // таблица
        let table = memory::alloc_value(Table::new());
        (*table).set_root(root);
        // высвобождение
        defer! {
            // высвобождение таблицы
            memory::free_value(table);
        }
        // проверка
        loop {
            if let Err(e) = self.run(&body, table) {
                match e {
                    ControlFlow::Continue => {
                        continue;
                    },
                    ControlFlow::Break => {
                        break;
                    }
                    _ => {
                        return Err(e);
                    }
                }
            }
        }
        // успех
        Ok(())
    }

    // дефайн функции
    unsafe fn op_define_fn(&mut self, addr: &Address, symbol: &Symbol, body: &Chunk,
                        params: &Vec<String>, table: *mut Table) -> Result<(), ControlFlow> {
        // создаём функцию
        let function = memory::alloc_value(
            Function::new(
                symbol.clone(),
                memory::alloc_value(body.clone()),
                params.clone()
            )
        );
        // создаём значение функции
        let function_value = Value::Fn(function);
        // защищаем значение
        self.gc_guard(function_value);
        // добавляем в gc
        self.gc_register(function_value, table);
        // дефайн функции
        if let Err(e) = (*table).define(&addr, &symbol.name, function_value) {
            error!(e);
        }
        // дефайн функции по full-name
        if symbol.full_name.is_some() {
            if let Err(e) = (*table).define(&addr, symbol.full_name.as_ref().unwrap(), function_value) {
                error!(e);
            }
        }
        // удаляем защиту
        self.gc_unguard();
        // успех
        Ok(())
    }

    // бинды функций
    unsafe fn bind_functions(&mut self, table: *mut Table, owner: FnOwner) {
        // биндим
        for val in (*table).fields.values() {
            if let Value::Fn(function) = *val {
                (*function).owner = Some(owner.clone());
            }
            else if let Value::Native(function) = *val {
                (*function).owner = Some(owner.clone());
            }
        }
    }

    // дефайн типа
    unsafe fn op_define_type(&mut self, addr: &Address, symbol: &Symbol, body: &Chunk,
                             constructor: &Vec<String>, impls: &Vec<String>) -> Result<(), ControlFlow> {
        // создаём тип
        let t = memory::alloc_value(
            Type::new(
                symbol.clone(),
                constructor.clone(),
                memory::alloc_value(body.clone()),
                impls.clone()
            )
        );
        // дефайн типа
        if let Err(e) = (*self.types).define(&addr, &symbol.name, Value::Type(t)) {
            error!(e);
        }
        // дефайн по full-name
        if symbol.full_name.is_some() {
            if let Err(e) = (*self.types).define(&addr, symbol.full_name.as_ref().unwrap(), Value::Type(t)){
                error!(e);
            }
        }
        // успех
        Ok(())
    }

    // дефайн юнита
    unsafe fn op_define_unit(&mut self, addr: &Address, symbol: &Symbol,
                             body: &Chunk, table: *mut Table) -> Result<(), ControlFlow> {
        // создаём юнит
        let unit = memory::alloc_value(
            Unit::new(
                symbol.clone(),
                memory::alloc_value(Table::new())
            )
        );
        // значение юнита
        let unit_value = Value::Unit(unit);
        // защищаем значение
        self.gc_guard(unit_value);
        // добавляем в учет gc
        self.gc_register(unit_value, table);
        // рут
        (*(*unit).fields).set_root(self.globals);
        // временный parent
        (*(*unit).fields).parent = self.globals;
        // временный self
        (*(*unit).fields).fields.insert("self".to_string(), Value::Unit(unit));
        // исполняем тело
        self.run(body, (*unit).fields)?;
        // удаляем временный self
        (*(*unit).fields).fields.remove(&"self".to_string());
        // удаляем временный parent
        (*(*unit).fields).parent = std::ptr::null_mut();
        // бинды
        self.bind_functions((*unit).fields, FnOwner::Unit(unit));
        // дефайн юнита
        if let Err(e) = (*self.units).define(&addr, &symbol.name, unit_value) {
            error!(e);
        }
        // дефайн по full-name
        if symbol.full_name.is_some() {
            if let Err(e) = (*self.units).define(&addr, symbol.full_name.as_ref().unwrap(), unit_value) {
                error!(e);
            }
        }
        // удаляем защиту
        self.gc_unguard();
        // успех
        Ok(())
    }

    // дефайн тейта
    unsafe fn op_define_trait(&mut self, addr: &Address, symbol: &Symbol, functions: &Vec<TraitFn>)
    -> Result<(), ControlFlow> {
        // создаём трейт
        let _trait = memory::alloc_value(
            Trait::new(
                symbol.clone(),
                functions.clone()
            )
        );
        // дефайн трейта
        if let Err(e) = (*self.traits).define(&addr, &symbol.name, Value::Trait(_trait)) {
            error!(e);
        }
        // дефайн по full-name
        if symbol.full_name.is_some() {
            if let Err(e) = (*self.traits).define(&addr, symbol.full_name.as_ref().unwrap(), Value::Trait(_trait)) {
                error!(e);
            }
        }
        // успех
        Ok(())
    }

    // дефайн
    unsafe fn op_define(&mut self, addr: &Address, name: &str, has_previous: bool,
                        value: &Chunk, table: *mut Table) -> Result<(), ControlFlow> {
        // если нет предыдущего
        if !has_previous {
            // исполняем значение
            self.run(value, table)?;
            // получаем значение
            let operand = self.pop(&addr)?;
            // дефайним
            if let Err(e) = (*table).define(&addr, &name, operand) {
                error!(e);
            }
        }
        // если есть
        else {
            // получаем значение
            let previous = self.pop(&addr)?;
            // првоеряем
            match previous {
                Value::Instance(instance) => {
                    // исполняем значение
                    self.run(value, table)?;
                    // получаем значение
                    let operand = self.pop(&addr)?;
                    // дефайним
                    if let Err(e) = (*(*instance).fields).define(&addr, &name, operand) {
                        error!(e);
                    }
                }
                Value::Unit(unit) => {
                    // исполняем значение
                    self.run(value, table)?;
                    // получаем значение
                    let operand = self.pop(&addr)?;
                    // дефайним
                    if let Err(e) = (*(*unit).fields).define(&addr, &name, operand) {
                        error!(e);
                    }
                }
                _ => {
                    error!(Error::new(
                        addr.clone(),
                        format!("{:?} is not a container.", previous),
                        "you can define variable for unit or instance.".to_string()
                    ))
                }
            }
        }
        // успех
        Ok(())
    }

    // установка значения переменной
    unsafe fn op_set(&mut self, addr: &Address, name: &str, has_previous: bool,
                        value: &Chunk, table: *mut Table) -> Result<(), ControlFlow> {
        // если нет предыдущего
        if !has_previous {
            // исполняем значение
            self.run(value, table)?;
            // получаем значение
            let operand = self.pop(&addr)?;
            // дефайним
            if let Err(e) = (*table).set(addr.clone(), name, operand) {
                error!(e);
            }
        }
        // если есть
        else {
            // получаем значение
            let previous = self.pop(&addr)?;
            // проверяем
            match previous {
                Value::Instance(instance) => {
                    // исполняем значение
                    self.run(value, table)?;
                    // получаем значение
                    let operand = self.pop(&addr)?;
                    // устанавливаем значение
                    if let Err(e) = (*(*instance).fields).set_local(&addr, name, operand) {
                        error!(e);
                    }
                }
                Value::Unit(unit) => {
                    // исполняем значение
                    self.run(value, table)?;
                    // получаем значение
                    let operand = self.pop(&addr)?;
                    // устанавливаем значение
                    if let Err(e) = (*(*unit).fields).set_local(&addr, name, operand) {
                        error!(e);
                    }
                }
                _ => {
                    error!(Error::new(
                        addr.clone(),
                        format!("{:?} is not a container.", previous),
                        "you can define variable for unit or instance.".to_string()
                    ))
                }
            }
        }
        // успех
        Ok(())
    }

    // загрузка значения переменной
    unsafe fn op_load(&mut self, addr: &Address, name: &str, has_previous: bool,
                      should_push: bool, table: *mut Table) -> Result<(), ControlFlow> {
        // если нет предыдущего
        if !has_previous {
            // получаем значение
            let lookup_result;
            if (*table).has(&name) {
                lookup_result = (*table).lookup(&addr, &name);
            } else if (*self.types).has(&name) {
                lookup_result = (*self.types).find(&addr, &name);
            } else {
                lookup_result = (*self.units).find(&addr, &name);
            }
            // проверяем на ошибку
            if let Err(e) = lookup_result {
                // ошибка
                error!(e)
            }
            else if let Ok(value) = lookup_result {
                // пушим в стек
                if !should_push { return Ok(()) }
                self.push(value);
            }
        }
        // если есть
        else {
            // получаем значение
            let previous = self.pop(&addr)?;
            // проверяем
            match previous {
                Value::Instance(instance) => {
                    // получаем значение
                    let lookup_result = (*(*instance).fields).find(&addr, &name);
                    // проверяем на ошибку
                    if let Err(e) = lookup_result {
                        // ошибка
                        error!(e)
                    }
                    else if let Ok(value) = lookup_result {
                        // пушим в стек
                        if !should_push { return Ok(()) }
                        self.push(value);
                    }
                }
                Value::Unit(unit) => {
                    // получаем значение
                    let lookup_result = (*(*unit).fields).find(&addr, &name);
                    // проверяем на ошибку
                    if let Err(e) = lookup_result {
                        // ошибка
                        error!(e)
                    }
                    else if let Ok(value) = lookup_result {
                        // пушим в стек
                        if !should_push { return Ok(()) }
                        self.push(value);
                    }
                }
                _ => {
                    error!(Error::new(
                        addr.clone(),
                        format!("{:?} is not a container.", previous),
                        "you can load variable from unit or instance.".to_string()
                    ))
                }
            }
        }
        // успех
        Ok(())
    }

    // вызов функции
    #[allow(unused_parens)]
    pub unsafe fn call(&mut self, addr: &Address, name: &str,
                              callable: Value, args: &Chunk,
                              table: *mut Table, should_push: bool) -> Result<(), ControlFlow> {

        // подгрузка аргументов
        unsafe fn pass_arguments(vm: &mut VM, addr: &Address, name: &str, params_amount: usize,
                                 args: &Chunk, params: Vec<String>, table: *mut Table,
                                 call_table: *mut Table) -> Result<(), ControlFlow> {
            // фиксируем размер стека
            let prev_size = vm.stack.len();
            // загрузка аргументов
            vm.run(args, table)?;
            // фиксируем новый размер стека
            let new_size = vm.stack.len();
            // количество переданных аргументов
            let passed_amount = new_size-prev_size;
            // проверяем количество аргументов и параметров
            // если совпало
            if passed_amount == params_amount {
                // проходимся по реверсированным параметрам
                for param in params.iter().rev() {
                    // получаем аргумент из стека
                    let operand = vm.pop(&addr)?;
                    // устанавливаем в таблице
                    if let Err(e) = (*call_table).define(&addr, &param, operand) {
                        error!(e);
                    }
                }
                Ok(())
            }
            // если не совпало
            else {
                error!(Error::new(
                    addr.clone(),
                    format!(
                        "invalid args amount: {} to call: {}. stack: {:?}",
                        passed_amount, name, vm.stack
                    ),
                    format!("expected {} arguments.", params_amount)
                ));
                Ok(())
            }
        }

        // только загрузка аргументов
        unsafe fn load_arguments(vm: &mut VM, addr: &Address, name: &str, params_amount: usize,
                                 args: &Chunk, table: *mut Table) -> Result<(), ControlFlow> {
            // фиксируем размер стека
            let prev_size = vm.stack.len();
            // загрузка аргументов
            vm.run(args, table)?;
            // фиксируем новый размер стека
            let new_size = vm.stack.len();
            // количество переданных аргументов
            let passed_amount = new_size-prev_size;
            // проверяем
            if passed_amount == params_amount {
                Ok(())
            } else {
                error!(Error::new(
                    addr.clone(),
                    format!(
                        "invalid args amount: {} to call: {}. stack: {:?}",
                        passed_amount, name, vm.stack
                    ),
                    format!("expected {} arguments.", params_amount)
                ));
                Ok(())
            }
        }

        // проверка на функцию
        if let Value::Fn(function) = callable {
            // создаём таблицу под вызов.
            let call_table = memory::alloc_value(Table::new());
            // parent таблица
            (*call_table).parent = table;
            // замыкание
            (*call_table).closure = (*function).closure;
            // высвобождение
            defer! {
                // высвобождение таблицы
                memory::free_value(call_table);
            }
            // рут и self
            if (*function).owner.is_some() {
                match (*function).owner.clone().unwrap() {
                    FnOwner::Unit(unit) => {
                        (*call_table).set_root((*unit).fields);
                        if let Err(e) = (*call_table).define(
                            &addr, "self", Value::Unit(unit)
                        ) {
                            error!(e);
                        }
                    },
                    FnOwner::Instance(instance) => {
                        (*call_table).set_root((*instance).fields);
                        if let Err(e) = (*call_table).define(
                            &addr, "self", Value::Instance(instance)
                        ) {
                            error!(e);
                        }
                    }
                }
            } else {
                (*call_table).set_root(self.globals)
            }
            // загрузка аргументов
            pass_arguments(self, addr, name, (*function).params.len(), args,
                           (*function).params.clone(), table, call_table)?;
            // вызов
            match self.run(&*(*function).body, call_table) {
                // если поймали control flow
                Err(e) => {
                    return match e {
                        // если поймали return
                        ControlFlow::Return(val) => {
                            // пушим
                            if should_push {
                                self.push(val);
                            }
                            // успех
                            Ok(())
                        },
                        // если другая ошибка
                        _ => {
                            // пробрасываем
                            Err(e)
                        }
                    }
                }
                _ => {}
            }
            // успех
            Ok(())
        }
        // проверка на нативную функцию
        else if let Value::Native(function) = callable {
            // создаём таблицу под вызов.
            let call_table = memory::alloc_value(Table::new());
            // parent таблица
            (*call_table).parent = table;
            // высвобождение
            defer! {
                // высвобождение таблицы
                memory::free_value(call_table);
            }
            // рут и self
            if (*function).owner.clone().is_some() {
                match (*function).owner.clone().unwrap() {
                    FnOwner::Unit(unit) => {
                        (*call_table).set_root((*unit).fields);
                        if let Err(e) = (*call_table).define(
                            &addr, "self", Value::Unit(unit)
                        ) {
                            error!(e);
                        }
                    },
                    FnOwner::Instance(instance) => {
                        (*call_table).set_root((*instance).fields);
                        if let Err(e) = (*call_table).define(
                            &addr, "self", Value::Instance(instance)
                        ) {
                            error!(e);
                        }
                    }
                }
            } else {
                (*call_table).set_root(self.globals)
            }
            // загрузка аргументов
            load_arguments(self, &addr, &name, (*function).params_amount, args, table)?;
            // вызов
            let native = (*function).function;
            native(self, addr.clone(), should_push, call_table, (*function).owner.clone())?;
            // успех
            Ok(())
        }
        else {
            error!(Error::new(
                addr.clone(),
                format!("{} is not a fn.", name),
                "you can call only fn-s.".to_string()
            ));
            Ok(())
        }
    }

    // загрузка значения переменной
    pub unsafe fn op_call(&mut self, addr: &Address, name: &str, has_previous: bool,
                                 should_push: bool, args: &Chunk, table: *mut Table) -> Result<(), ControlFlow> {
        // если нет предыдущего
        if !has_previous {
            // получаем значение
            let lookup_result = (*table).lookup(&addr, &name);
            // проверяем на ошибку
            if let Err(e) = lookup_result {
                // ошибка
                error!(e)
            }
            else if let Ok(value) = lookup_result {
                // вызываем
                self.call(addr, &name, value, &args, table, should_push)?;
            }
        }
        // если есть
        else {
            // получаем значение
            let previous = self.pop(&addr)?;
            // проверяем
            match previous {
                Value::Instance(instance) => {
                    // получаем значение
                    let lookup_result = (*(*instance).fields).find(&addr, &name);
                    // проверяем на ошибку
                    if let Err(e) = lookup_result {
                        // ошибка
                        error!(e)
                    }
                    else if let Ok(value) = lookup_result {
                        // вызываем
                        self.call(addr, &name, value, args, table, should_push)?;
                    }
                }
                Value::Unit(unit) => {
                    // получаем значение
                    let lookup_result = (*(*unit).fields).find(&addr, &name);
                    // проверяем на ошибку
                    if let Err(e) = lookup_result {
                        // ошибка
                        error!(e)
                    }
                    else if let Ok(value) = lookup_result {
                        // вызываем
                        self.call(addr, &name, value, args, table, should_push)?;
                    }
                }
                _ => {
                    error!(Error::new(
                        addr.clone(),
                        format!("couldn't call {} from {:?}.", name, previous),
                        "you can call fn from unit, instance or foreign.".to_string()
                    ))
                }
            }
        }
        // успех
        Ok(())
    }

    // дублирование значения в стеке
    unsafe fn op_duplicate(&mut self, addr: &Address) -> Result<(), ControlFlow> {
        // операнд
        let operand = self.pop(&addr)?;
        // пушим
        self.push(operand);
        self.push(operand);
        // успех
        Ok(())
    }

    // проверка трейтов
    unsafe fn check_traits(&mut self, addr: &Address, instance: *mut Instance) {
        // тип инстанса
        let instance_type = (*instance).t;
        // получение трейта
        unsafe fn get_trait(traits: *mut Table, addr: &Address, trait_name: String) -> Option<*mut Trait> {
            // трейт
            let trait_result = (*traits).find(&addr, &trait_name);
            // проверяем результат
            if let Err(e) = trait_result {
                error!(e);
                None
            }
            else if let Ok(trait_value) = trait_result {
                match trait_value {
                    Value::Trait(_trait) => {
                        // перебираем функции
                        return Some(_trait)
                    }
                    _ => {
                        panic!("not a trait in traits table. report to developer.")
                    }
                }
            }
            else {
                return None
            }
        }
        // получение имплементации
        unsafe fn get_impl(table: *mut Table, addr: &Address, impl_name: String) -> Option<*mut Function> {
            // трейт
            let fn_result = (*table).lookup(&addr, &impl_name);
            // проверяем результат
            if let Err(e) = fn_result {
                error!(e);
                None
            }
            else if let Ok(trait_value) = fn_result {
                return match trait_value {
                    Value::Fn(_fn) => {
                        // перебираем функции
                        Some(_fn)
                    }
                    _ => {
                        None
                    }
                }
            }
            else {
                return None
            }
        }
        // проверка
        for trait_name in (*instance_type).impls.clone() {
            // получаем трейт
            let _trait = get_trait(self.traits, &addr, trait_name.clone()).unwrap();
            // проверяем
            for function in (*_trait).functions.clone() {
                // проверяем наличие имплементации
                if (*(*instance).fields).exists(&function.name) {
                    // имплементация
                    let _impl = get_impl((*instance).fields, addr, function.name.clone());
                    // проверяем
                    if _impl.is_some() {
                        // имплементация
                        let implementation = _impl.unwrap();
                        // проверяем имплементацию
                        if (*implementation).params.len() != function.params_amount {
                            // ошибка
                            error!(Error::new(
                                addr.clone(),
                                format!(
                                    "type {} impls {}, but fn {} has wrong impl.",
                                    (*instance_type).name.name,
                                    trait_name, function.name
                                ),
                                format!(
                                    "expected args {}, got {}",
                                    function.params_amount,
                                    (*implementation).params.len()
                                )
                            ));
                        }
                    }
                    else {
                        // ошибка
                        error!(Error::new(
                            addr.clone(),
                            format!(
                                "type {} impls {}, but doesn't impl fn {}({})",
                                (*instance_type).name.name.clone(),
                                trait_name, function.name.clone(),
                                function.params_amount
                            ),
                            format!("implement fn {}", function.name.clone())
                        ));
                    }
                }
                else {
                    // проверяем есть ли дефолтная имплементация
                    if function.default.is_some() {
                        // если есть
                        if let Err(e) = (*(*instance).fields).define(
                            &addr,
                            &function.name,
                            Value::Fn(memory::alloc_value(
                                function.default.unwrap(),
                            ))
                        ) {
                            error!(e);
                        }
                    }
                    // если нет
                    else {
                        // ошибка
                        error!(Error::new(
                            addr.clone(),
                            format!(
                                "type {} impls {}, but doesn't impl fn {}({})",
                                (*instance_type).name.name, // todo check
                                trait_name, function.name, // todo check
                                function.params_amount
                            ),
                            format!("implement fn {}", function.name)
                        ));
                    }
                }
            }
        }
    }

    // созедание экземпляра типа
    unsafe fn op_instance(&mut self, addr: &Address, name: &str,
                          args: &Chunk, should_push: bool, table: *mut Table) -> Result<(), ControlFlow> {

        // подгрузка конструктора
        unsafe fn pass_constructor(vm: &mut VM, addr: &Address, name: &str, params_amount: usize,
                                 args: &Chunk, params: Vec<String>, table: *mut Table,
                                   fields_table: *mut Table) -> Result<(), ControlFlow> {
            // фиксируем размер стека
            let prev_size = vm.stack.len();
            // загрузка аргументов
            vm.run(args, table)?;
            // фиксируем новый размер стека
            let new_size = vm.stack.len();
            // количество переданных аргументов
            let passed_amount = new_size-prev_size;
            // проверяем
            if passed_amount == params_amount {
                // проходимся по реверсированным параметрам
                for param in params.iter().rev() {
                    // получаем аргумент из стека
                    let operand = vm.pop(&addr)?;
                    // устанавливаем в таблице
                    if let Err(e) = (*fields_table).define(&addr, &param, operand) {
                        error!(e);
                    }
                }
                Ok(())
            } else {
                error!(Error::new(
                    addr.clone(),
                    format!("invalid args amount: {} to create instance of {}.", passed_amount, name),
                    format!("expected {} arguments.", params_amount)
                ));
                Ok(())
            }
        }
        // ищем тип
        let lookup_result = (*self.types).lookup(&addr, &name);
        // проверяем, найден ли
        if let Ok(value) = lookup_result {
            // проверяем тип ли
            match value {
                Value::Type(t) => {
                    // создаём экземпляр
                    let instance = memory::alloc_value(Instance::new(
                        t,
                        memory::alloc_value(Table::new()),
                    ));
                    // значение экземпляра
                    let instance_value = Value::Instance(instance);
                    // добавляем в защиту gc
                    self.gc_guard(instance_value);
                    // добавляем в учет gc
                    self.gc_register(Value::Instance(instance), table);
                    // конструктор
                    pass_constructor(
                        self,
                        &addr,
                        name,
                        (*t).constructor.len(),
                        args,
                        (*t).constructor.clone(),
                        table,
                        (*instance).fields
                    )?;
                    // рут
                    (*(*instance).fields).set_root(self.globals);
                    // временный parent
                    (*(*instance).fields).parent = self.globals;
                    // временный self
                    (*(*instance).fields).fields.insert("self".to_string(), Value::Instance(instance));
                    // исполняем тело
                    self.run(&*(*t).body, (*instance).fields)?;
                    // удаляем временный self
                    (*(*instance).fields).fields.remove(&"self".to_string());
                    // проверка трейтов
                    self.check_traits(addr, instance);
                    // бинды
                    self.bind_functions((*instance).fields, FnOwner::Instance(instance));
                    // init функция
                    let init_fn = "init".to_string();
                    if (*(*instance).fields).exists(&init_fn) {
                        // пушим инстанс
                        self.push(instance_value);
                        // вызываем
                        self.op_call(addr, &init_fn, true, false, &Chunk::new(vec![]), table)?
                    }
                    // пушим
                    if should_push {
                        self.push(instance_value);
                    }
                    // удаляем временный parent
                    (*(*instance).fields).parent = std::ptr::null_mut();
                    // удаляем защиту gc
                    self.gc_unguard();
                    // успех
                    Ok(())
                }
                _ => {
                    panic!("found a non-type value in types table.")
                }
            }
        }
        else {
            error!(lookup_result.unwrap_err());
            Ok(())
        }
    }

    // окончание цикла
    #[allow(unused_variables)]
    unsafe fn op_endloop(&mut self, addr: &Address, current_iteration: bool) -> Result<(), ControlFlow> {
        if current_iteration {
            Err(ControlFlow::Continue)
        } else {
            Err(ControlFlow::Break)
        }
    }

    // создание замыкания
    unsafe fn op_make_closure(&mut self, addr: &Address, name: &str, table: *mut Table) -> Result<(), ControlFlow> {
        // ищем
        let lookup_result = (*table).lookup(&addr, name);
        // проверяем, нашло ли
        if let Ok(value) = lookup_result {
            // проверяем, функция ли
            if let Value::Fn(function) = value {
                // устанавливаем замыкание
                let table_clone = memory::alloc_value((*table).clone());
                (*function).closure = table_clone;
                // успех
                Ok(())
            }
            else {
                // ошибка
                error!(Error::new(
                    addr.clone(),
                    format!("could not make closure for: {}", name),
                    "not a function.".to_string()
                ));
                Ok(())
            }
        }
        else {
            error!(
                lookup_result.unwrap_err()
            );
            Ok(())
        }
    }

    // возврат значения из функции
    unsafe fn op_return(&mut self, addr: &Address, value: &Chunk, table: *mut Table) -> Result<(), ControlFlow> {
        // выполняем
        self.run(value, table)?;
        let value = self.pop(&addr)?;
        // возвращаем
        Err(ControlFlow::Return(value))
    }

    // нативная функция
    unsafe fn op_native(&mut self, addr: &Address, name: &str) -> Result<(), ControlFlow> {
        // лукап
        let result = (*self.natives).find(&addr, &name);
        // если нашлась нативная функция
        if let Ok(value) = result {
            self.push(value);
        }
        // если нет
        if let Err(e) = result {
            error!(e);
        }
        // ок
        Ok(())
    }

    // "пробрасывание" ошибок
    unsafe fn op_error_propagation(&mut self, addr: &Address, value: &Chunk, table: *mut Table) -> Result<(), ControlFlow> {
        // выполняем
        self.run(value, table)?;
        // значение
        let value = self.pop(&addr)?;
        // вызов is_ok
        unsafe fn call_is_ok(vm: &mut VM, addr: &Address, instance: *mut Instance) -> Result<bool, ControlFlow> {
            // пробуем получить is_ok
            let lookup_result = (*(*instance).fields).find(&addr, "is_ok");
            // если успешно
            if let Ok(callable) = lookup_result {
                // проверяем, функция ли
                if let Value::Fn(function) = callable {
                    // проверяем количество аргументов
                    if (*function).params.len() != 0 {
                        error!(Error::new(
                            addr.clone(),
                            format!("is_ok takes {} params", (*function).params.len()),
                            "is_ok should take 0 params.".to_string()
                        ));
                        return Ok(false);
                    }
                }
                // если нет
                else {
                    error!(Error::new(
                            addr.clone(),
                            "is_ok is not a fn.".to_string(),
                            "is_ok should be fn.".to_string()
                        ));
                    return Ok(false);
                }
                // вызываем
                vm.call(
                    &addr, "is_ok", callable,
                    &Chunk::new(vec![]),
                    memory::alloc_value(Table::new()),
                    true
                )?;
                // получаем значение
                let is_ok = vm.pop(&addr)?;
                // проверяем, бул ли
                return if let Value::Bool(boolean) = is_ok {
                    Ok(boolean)
                } else {
                    error!(Error::new(
                        addr.clone(),
                        "is_ok should return a bool.".to_string(),
                        format!("it returned: {:?}", is_ok)
                    ));
                    Ok(false)
                }
            }
            // если ошибка
            else if let Err(e) = lookup_result {
                error!(e);
                return Ok(false)
            }
            // dead code
            Ok(false)
        }
        // вызов unwrap
        unsafe fn call_unwrap(vm: &mut VM, addr: &Address, instance: *mut Instance) -> Result<(), ControlFlow> {
            // пробуем получить is_ok
            let lookup_result = (*(*instance).fields).find(&addr, "unwrap");
            // если успешно
            match lookup_result {
                Ok(callable) => {
                    // проверяем, функция ли
                    if let Value::Fn(function) = callable {
                        // проверяем количество аргументов
                        if (*function).params.len() != 0 {
                            error!(Error::new(
                            addr.clone(),
                            format!("unwrap takes {} params", (*function).params.len()),
                            "unwrap should take 0 params.".to_string()
                        ));
                            return Ok(());
                        }
                    }
                    // если нет
                    else {
                        error!(Error::new(
                            addr.clone(),
                            "unwrap is not a fn.".to_string(),
                            "unwrap should be fn.".to_string()
                        ));
                        return Ok(());
                    }
                    // вызываем
                    vm.call(
                        &addr, "unwrap", callable,
                        &Chunk::new(vec![]),
                        memory::alloc_value(Table::new()),
                        true
                    )?;
                    // успех
                    Ok(())
                },
                Err(e) => {
                    // ошибка
                    error!(e);
                    // успех
                    Ok(())
                }
            }
        }
        // проверяем тип значения
        if let Value::Instance(instance) = value {
            // вызов is_ok
            let is_ok = call_is_ok(
                self,
                &addr,
                instance,
            )?;
            // проверяем is_ok
            // если есть ошибка
            if !is_ok {
                // возвращаем обратно
                return Err(
                    ControlFlow::Return(value)
                );
            }
            // если нет ошибки
            else {
                // вызываем unwrap
                call_unwrap(
                    self,
                    addr,
                    instance
                )?;
            }
        }
        // если неверный тип значения - ошибка
        else {
            error!(Error::new(
                addr.clone(),
                format!("could not use error propagation with {:?}.", value),
                "requires instance of type that impls .is_ok() and .unwrap() fn-s.".to_string()
            ))
        }
        // успех
        Ok(())
    }

    // проверка имплементации трейта
    unsafe fn op_impls(&mut self, addr: &Address, value: &Chunk,
                       trait_name: &str, table: *mut Table) -> Result<(), ControlFlow> {
        // выполняем
        self.run(value, table)?;
        // значение
        let value = self.pop(&addr)?;
        // проверка, экземпляр ли класс значение
        if let Value::Instance(instance) = value {
            // ищем трейт
            let lookup_result = (*self.traits).lookup(&addr, &trait_name);
            // если нашли
            if let Ok(trait_value) = lookup_result {
                // проверяем, трейт ли
                match trait_value {
                    // если трейт
                    Value::Trait(_trait) => {
                        // список имплементаций
                        let impls = (*(*instance).t).impls.clone();
                        // имена трейта
                        let name = (*_trait).name.name.clone();
                        let full_name_option = (*_trait).name.full_name.clone();
                        // если есть полное имя
                        if let Some(full_name) = full_name_option {
                            // пушим бул, есть ли трейт в имплементациях
                            self.push(Value::Bool(
                                impls.contains(&name) || impls.contains(&full_name),
                            ));
                        }
                        // если нет
                        else {
                            // пушим бул, есть ли трейт в имплементациях
                            self.push(Value::Bool(
                                impls.contains(&name),
                            ));
                        }
                    }
                    // если нет
                    _ => {
                        panic!("not a trait in traits table. report to developer.")
                    }
                }
            }
            // если трейта не существует
            else if let Err(e) = lookup_result {
                error!(e);
            }
        }
        else {
            error!(Error::new(
                addr.clone(),
                format!("could not use impls with {:?}.", value),
                "impls op requires instance.".to_string()
            ))
        }
        // успех
        Ok(())
    }

    // удаление локальной переменной
    #[allow(unused_variables)]
    unsafe fn op_delete_local(&self, addr: &Address, name: &String, table: *mut Table) {
        (*table).fields.remove(name);
    }

    // запуск байткода
    #[allow(unused_variables)]
    pub unsafe fn run(&mut self, chunk: &Chunk, table: *mut Table) -> Result<(), ControlFlow> {
        for op in chunk.opcodes() {
            match op {
                Opcode::Push { addr, value } => {
                    self.op_push(value.clone(), table)?;
                }
                Opcode::Pop { addr } => {
                    self.pop(&addr)?;
                }
                Opcode::Bin { addr, op } => {
                    self.op_binary(addr, &op, table)?;
                }
                Opcode::Neg { addr } => {
                    self.op_negate(addr)?;
                }
                Opcode::Bang { addr } => {
                    self.op_bang(&addr)?;
                }
                Opcode::Cond { addr, op } => {
                    self.op_conditional(&addr, &op)?;
                }
                Opcode::Logic { addr, op } => {
                    self.op_logical(addr, &op)?
                }
                Opcode::If { addr, cond, body, elif } => {
                    self.op_if(addr, cond, body, elif, table)?;
                }
                Opcode::Loop { addr, body } => {
                    self.op_loop(addr, body, table)?;
                }
                Opcode::DefineFn { addr, name, full_name, body, params } => {
                    self.op_define_fn(addr, &Symbol::new_option(name.clone(), full_name.clone()), body, params, table)?;
                }
                Opcode::DefineType { addr, name, full_name, body, constructor, impls } => {
                    self.op_define_type(addr, &Symbol::new_option(name.clone(), full_name.clone()), body, constructor, impls)?
                }
                Opcode::DefineUnit { addr, name, full_name, body } => {
                    self.op_define_unit(addr, &Symbol::new_option(name.clone(), full_name.clone()), body, table)?
                }
                Opcode::DefineTrait { addr, name, full_name, functions } => {
                    self.op_define_trait(addr, &Symbol::new_option(name.clone(), full_name.clone()), functions)?
                }
                Opcode::Define { addr, name, value, has_previous} => {
                    self.op_define(addr, name, *has_previous, value, table)?;
                }
                Opcode::Set { addr, name, value, has_previous } => {
                    self.op_set(addr, name, *has_previous, value, table)?;
                }
                Opcode::Load { addr, name, has_previous, should_push } => {
                    self.op_load(addr, name, *has_previous, *should_push, table)?;
                }
                Opcode::Call { addr, name, has_previous, should_push, args } => {
                    self.op_call(addr, name, *has_previous, *should_push, args, table)?
                }
                Opcode::Duplicate { addr } => {
                    self.op_duplicate(addr)?;
                }
                Opcode::Instance { addr, name, args, should_push } => {
                    self.op_instance(addr, name, args, *should_push, table)?;
                }
                Opcode::EndLoop { addr, current_iteration } => {
                    self.op_endloop(addr, *current_iteration)?;
                }
                Opcode::Closure { addr, name } => {
                    self.op_make_closure(addr, name, table)?;
                }
                Opcode::Ret { addr, value } => {
                    self.op_return(addr, value, table)?;
                }
                Opcode::Native { addr, fn_name } => {
                    self.op_native(addr, fn_name)?;
                }
                Opcode::ErrorPropagation { addr, value } => {
                    self.op_error_propagation(addr, value, table)?;
                }
                Opcode::Impls { addr, value, trait_name } => {
                    self.op_impls(addr, value, trait_name, table)?;
                }
                Opcode::DeleteLocal { addr, name } => {
                    self.op_delete_local(addr, name, table)
                }
            }
        }
        Ok(())
    }
}

// имплементация для передачи между потоками
unsafe impl Send for VM {}
unsafe impl Sync for VM {}<|MERGE_RESOLUTION|>--- conflicted
+++ resolved
@@ -328,8 +328,6 @@
         // операнды
         let operand_a = self.pop(&address)?;
         let operand_b = self.pop(&address)?;
-<<<<<<< HEAD
-=======
         println!("op a: {:?}", operand_a);
         println!("op b: {:?}", operand_b);
         let error = Error::new(
@@ -337,7 +335,6 @@
             format!("could not use '{}' for {:?} and {:?}", op, operand_a, operand_b),
             "check your code.".to_string()
         );
->>>>>>> ac147ea0
         // условие
         match op {
             ">" => {
